--- conflicted
+++ resolved
@@ -1,11 +1,11 @@
 """Train multi-class classifier for bowel sound classification."""
 
 import argparse
+import math
 import os
 from datetime import datetime
 from pathlib import Path
 
-import math
 import torch
 import torch.nn as nn
 import torch.optim as optim
@@ -120,11 +120,11 @@
                     "train/step_accuracy": correct / total,
                     "train/optimizer_steps": optimizer_steps,
                 }
-                
+
                 # Add current learning rate if scheduler is used
                 if scheduler is not None:
                     log_dict["train/learning_rate"] = scheduler.get_last_lr()[0]
-                
+
                 wandb.log(log_dict)
 
     progress_bar.close()
@@ -172,7 +172,7 @@
 
 def get_lr_schedule_fn(warmup_steps: int, total_steps: int, min_lr_ratio: float = 0.0):
     """Create learning rate schedule function with warmup + cosine decay."""
-    
+
     def lr_lambda(current_step: int) -> float:
         if current_step < warmup_steps:
             # Linear warmup from 1/warmup_steps to 1
@@ -183,7 +183,7 @@
             progress = min(progress, 1.0)  # Clamp to [0, 1]
             cosine_decay = 0.5 * (1 + math.cos(math.pi * progress))
             return min_lr_ratio + (1 - min_lr_ratio) * cosine_decay
-    
+
     return lr_lambda
 
 
@@ -210,17 +210,18 @@
     )
     parser.add_argument("--wandb_run_name", type=str, help="W&B run name")
     parser.add_argument("--resume_from", type=str, help="Resume from checkpoint")
-<<<<<<< HEAD
     parser.add_argument(
         "--skip_optimizer_load",
         action="store_true",
         help="Skip loading optimizer state when resuming",
     )
-=======
-    parser.add_argument("--no_lr_schedule", action="store_true", help="Disable LR schedule")
+    parser.add_argument(
+        "--no_lr_schedule", action="store_true", help="Disable LR schedule"
+    )
     parser.add_argument("--warmup_steps", type=int, help="Number of warmup steps")
-    parser.add_argument("--min_lr_ratio", type=float, help="Min LR as ratio of initial LR")
->>>>>>> c5dd1397
+    parser.add_argument(
+        "--min_lr_ratio", type=float, help="Min LR as ratio of initial LR"
+    )
 
     args = parser.parse_args()
 
@@ -303,7 +304,7 @@
 
     # Setup optimizer and criterion
     optimizer = optim.AdamW(model.parameters(), lr=config.learning_rate)
-    
+
     # Setup learning rate scheduler if enabled
     scheduler = None
     if config.use_lr_schedule:
@@ -312,11 +313,17 @@
         if len(train_loader) % config.accumulation_steps != 0:
             steps_per_epoch += 1
         total_steps = steps_per_epoch * config.num_epochs
-        
-        logger.info(f"Learning rate schedule: warmup_steps={config.warmup_steps}, total_steps={total_steps}")
-        logger.info(f"Initial LR: {config.learning_rate}, Min LR ratio: {config.min_lr_ratio}")
-        
-        lr_lambda = get_lr_schedule_fn(config.warmup_steps, total_steps, config.min_lr_ratio)
+
+        logger.info(
+            f"Learning rate schedule: warmup_steps={config.warmup_steps}, total_steps={total_steps}"
+        )
+        logger.info(
+            f"Initial LR: {config.learning_rate}, Min LR ratio: {config.min_lr_ratio}"
+        )
+
+        lr_lambda = get_lr_schedule_fn(
+            config.warmup_steps, total_steps, config.min_lr_ratio
+        )
         scheduler = torch.optim.lr_scheduler.LambdaLR(optimizer, lr_lambda=lr_lambda)
 
     # Use weighted cross entropy if class weights provided
@@ -346,7 +353,6 @@
 
         # Load model state
         model.load_state_dict(checkpoint["model_state_dict"])
-<<<<<<< HEAD
 
         # Only load optimizer state if we're continuing training
         # This avoids memory issues when just evaluating
@@ -365,11 +371,9 @@
                 logger.info("Creating fresh optimizer instead")
                 optimizer = optim.AdamW(model.parameters(), lr=config.learning_rate)
 
-=======
         optimizer.load_state_dict(checkpoint["optimizer_state_dict"])
         if scheduler is not None and "scheduler_state_dict" in checkpoint:
             scheduler.load_state_dict(checkpoint["scheduler_state_dict"])
->>>>>>> c5dd1397
         start_epoch = checkpoint["epoch"] + 1
         logger.info(f"Resumed from epoch {checkpoint['epoch']}")
 
@@ -429,7 +433,7 @@
                 "best_val_acc": best_val_acc,
                 "config": vars(config),
             }
-            
+
             # Save scheduler state if available
             if scheduler is not None:
                 checkpoint["scheduler_state_dict"] = scheduler.state_dict()
